//! Provides constants for the library.

/// Number of lives Pacman starts with
pub const STARTING_LIVES: u8 = 3;
/// Number of frames Pacman is invincible after eating a power pellet
pub const FRIGHTENED_LENGTH: u8 = 40;
/// Score for eating a pellet
pub const PELLET_SCORE: usize = 10;
/// Score for eating a power pellet
pub const POWER_PELLET_SCORE: usize = 50;
/// Score for eating a ghost
<<<<<<< HEAD
pub const GHOST_SCORE: usize = 200;
/// Score for eating a cherry
pub const CHERRY_SCORE: usize = 100;
=======
pub const GHOST_SCORE: usize = 100;

/// The number of guesses tracked by ParticleFilter
pub const NUM_PARTICLE_FILTER_POINTS: usize = 1000;
/// The number of rigid bodies tracked by the ParticleFilter
pub const NUM_PARTICLE_FILTER_BODIES: usize = 20;
/// The number of points displayed on the gui
pub const GUI_PARTICLE_FILTER_POINTS: usize = 1000;
/// The number of top guesses that are kept unchanged for the next generation
pub const PARTICLE_FILTER_ELITE: usize = 10;
/// The number of worst guesses that are deleted and randomly generated near the best guess
pub const PARTICLE_FILTER_PURGE: usize = 150;
/// The number of worst guesses that are deleted and randomly generated anywhere
pub const PARTICLE_FILTER_RANDOM: usize = 3;
>>>>>>> 161304dc
<|MERGE_RESOLUTION|>--- conflicted
+++ resolved
@@ -9,12 +9,9 @@
 /// Score for eating a power pellet
 pub const POWER_PELLET_SCORE: usize = 50;
 /// Score for eating a ghost
-<<<<<<< HEAD
-pub const GHOST_SCORE: usize = 200;
+pub const GHOST_SCORE: usize = 100;
 /// Score for eating a cherry
 pub const CHERRY_SCORE: usize = 100;
-=======
-pub const GHOST_SCORE: usize = 100;
 
 /// The number of guesses tracked by ParticleFilter
 pub const NUM_PARTICLE_FILTER_POINTS: usize = 1000;
@@ -27,5 +24,4 @@
 /// The number of worst guesses that are deleted and randomly generated near the best guess
 pub const PARTICLE_FILTER_PURGE: usize = 150;
 /// The number of worst guesses that are deleted and randomly generated anywhere
-pub const PARTICLE_FILTER_RANDOM: usize = 3;
->>>>>>> 161304dc
+pub const PARTICLE_FILTER_RANDOM: usize = 3;